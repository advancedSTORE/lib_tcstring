![CI](https://github.com/advancedSTORE/lib_tcstring/workflows/CI/badge.svg)

<<<<<<< HEAD
# IAB TCF string library
A utility library to work with the IAB TCF v1 & v2 strings.

**NOTE**: currently only TCString decoding is implemented

## Documentation
Please go to [docs.rs/lib_tcstring](https://docs.rs/lib_tcstring)

## Example
`Cargo.toml`
```toml
[dependencies]
lib_tcstring = "0.1.0"
```

Code
```rust
use std::convert::TryFrom;

let tc_model_v2 = lib_tcstring::TCModel::try_from("COvFyGBOvFyGBAbAAAENAPCAAOAAAAAAAAAAAEEUACCKAAA");
```
=======
# IAB TCString library
A utility library to work with the IAB TCF v1 & v2 strings.
>>>>>>> c0eb3ce6
<|MERGE_RESOLUTION|>--- conflicted
+++ resolved
@@ -1,7 +1,6 @@
 ![CI](https://github.com/advancedSTORE/lib_tcstring/workflows/CI/badge.svg)
 
-<<<<<<< HEAD
-# IAB TCF string library
+# IAB TCString library
 A utility library to work with the IAB TCF v1 & v2 strings.
 
 **NOTE**: currently only TCString decoding is implemented
@@ -21,8 +20,4 @@
 use std::convert::TryFrom;
 
 let tc_model_v2 = lib_tcstring::TCModel::try_from("COvFyGBOvFyGBAbAAAENAPCAAOAAAAAAAAAAAEEUACCKAAA");
-```
-=======
-# IAB TCString library
-A utility library to work with the IAB TCF v1 & v2 strings.
->>>>>>> c0eb3ce6
+```